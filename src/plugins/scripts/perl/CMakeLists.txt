#
# Copyright (C) 2003-2012 Sebastien Helleu <flashcode@flashtux.org>
#
# This file is part of WeeChat, the extensible chat client.
#
# WeeChat is free software; you can redistribute it and/or modify
# it under the terms of the GNU General Public License as published by
# the Free Software Foundation; either version 3 of the License, or
# (at your option) any later version.
#
# WeeChat is distributed in the hope that it will be useful,
# but WITHOUT ANY WARRANTY; without even the implied warranty of
# MERCHANTABILITY or FITNESS FOR A PARTICULAR PURPOSE.  See the
# GNU General Public License for more details.
#
# You should have received a copy of the GNU General Public License
# along with WeeChat.  If not, see <http://www.gnu.org/licenses/>.
#

ADD_LIBRARY(perl MODULE weechat-perl.c weechat-perl.h weechat-perl-api.c
weechat-perl-api.h)

SET_TARGET_PROPERTIES(perl PROPERTIES PREFIX "")

IF(PERL_FOUND)
<<<<<<< HEAD
  STRING(REGEX REPLACE "-arch ppc|-arch i386|-arch x86_64" "" PERL_CFLAGS "${PERL_CFLAGS}")
  STRING(REGEX REPLACE "-arch ppc|-arch i386|-arch x86_64" "" PERL_LFLAGS "${PERL_LFLAGS}")
=======
  IF(${CMAKE_SYSTEM_NAME} MATCHES "Darwin")
    # remove "-arch xxx" on Mac OS X
    STRING(REGEX REPLACE "-arch ppc|-arch i386|-arch x86_64" "" PERL_CFLAGS "${PERL_CFLAGS}")
    STRING(REGEX REPLACE "-arch ppc|-arch i386|-arch x86_64" "" PERL_LFLAGS "${PERL_LFLAGS}")
  ENDIF(${CMAKE_SYSTEM_NAME} MATCHES "Darwin")
>>>>>>> 902c0903
  ADD_DEFINITIONS(${PERL_CFLAGS})
  INCLUDE_DIRECTORIES(${PERL_INCLUDE_PATH})
  # ugly hack to force linking against Dynaloader.a
  STRING(REGEX MATCH "/[^ $]*/DynaLoader.a" PERL_DYNALOADER ${PERL_LFLAGS})
  IF(PERL_DYNALOADER)
    STRING(REPLACE "${PERL_DYNALOADER}" "" PERL_LFLAGS "${PERL_LFLAGS}")
    SET(CMAKE_MODULE_LINKER_FLAGS "${CMAKE_MODULE_LINKER_FLAGS} ${PERL_LFLAGS}")
    EXECUTE_PROCESS(COMMAND ${CMAKE_COMMAND} -E copy ${PERL_DYNALOADER} ${CMAKE_CURRENT_BINARY_DIR}/libDynaLoader.a)
    TARGET_LINK_LIBRARIES(perl ${PERL_LIBRARY} weechat_scripts ${CMAKE_CURRENT_BINARY_DIR}/libDynaLoader.a)
  ELSE(PERL_DYNALOADER)
    SET(CMAKE_MODULE_LINKER_FLAGS "${CMAKE_MODULE_LINKER_FLAGS} ${PERL_LFLAGS}")
    TARGET_LINK_LIBRARIES(perl ${PERL_LIBRARY} weechat_scripts)
  ENDIF(PERL_DYNALOADER)
ENDIF(PERL_FOUND)

INSTALL(TARGETS perl LIBRARY DESTINATION ${LIBDIR}/plugins)<|MERGE_RESOLUTION|>--- conflicted
+++ resolved
@@ -23,16 +23,11 @@
 SET_TARGET_PROPERTIES(perl PROPERTIES PREFIX "")
 
 IF(PERL_FOUND)
-<<<<<<< HEAD
-  STRING(REGEX REPLACE "-arch ppc|-arch i386|-arch x86_64" "" PERL_CFLAGS "${PERL_CFLAGS}")
-  STRING(REGEX REPLACE "-arch ppc|-arch i386|-arch x86_64" "" PERL_LFLAGS "${PERL_LFLAGS}")
-=======
   IF(${CMAKE_SYSTEM_NAME} MATCHES "Darwin")
     # remove "-arch xxx" on Mac OS X
     STRING(REGEX REPLACE "-arch ppc|-arch i386|-arch x86_64" "" PERL_CFLAGS "${PERL_CFLAGS}")
     STRING(REGEX REPLACE "-arch ppc|-arch i386|-arch x86_64" "" PERL_LFLAGS "${PERL_LFLAGS}")
   ENDIF(${CMAKE_SYSTEM_NAME} MATCHES "Darwin")
->>>>>>> 902c0903
   ADD_DEFINITIONS(${PERL_CFLAGS})
   INCLUDE_DIRECTORIES(${PERL_INCLUDE_PATH})
   # ugly hack to force linking against Dynaloader.a
